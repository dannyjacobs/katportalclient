###############################################################################
# SKA South Africa (http://ska.ac.za/)                                        #
# Author: cam@ska.ac.za                                                       #
# Copyright @ 2013 SKA SA. All rights reserved.                               #
#                                                                             #
# THIS SOFTWARE MAY NOT BE COPIED OR DISTRIBUTED IN ANY FORM WITHOUT THE      #
# WRITTEN PERMISSION OF SKA SA.                                               #
###############################################################################
"""
Websocket client and HTTP module for access to katportal webservers.
"""


import base64
import hashlib
import hmac
import logging
import uuid
import time
from urllib import urlencode
from datetime import timedelta
from collections import namedtuple

import tornado.gen
import tornado.ioloop
import tornado.httpclient
import tornado.locks
import omnijson as json
from tornado.websocket import websocket_connect
<<<<<<< HEAD
from tornado.httputil import url_concat, HTTPHeaders
from tornado.httpclient import HTTPRequest
=======
from tornado.httputil import url_concat
from tornado.ioloop import PeriodicCallback
>>>>>>> a3c399ce

from request import JSONRPCRequest


# Limit for sensor history queries, in order to preserve memory on katportal.
MAX_SAMPLES_PER_HISTORY_QUERY = 1000000
# Pick a reasonable chunk size for sample downloads.  The samples are
# published in blocks, so many at a time.
# 43200 = 12 hour chunks if 1 sample every second
SAMPLE_HISTORY_CHUNK_SIZE = 43200
# Request sample times  in milliseconds for better precision
SAMPLE_HISTORY_REQUEST_TIME_TYPE = 'ms'
SAMPLE_HISTORY_REQUEST_MULTIPLIER_TO_SEC = 1000.0

# Websocket connect and reconnect timeouts
WS_CONNECT_TIMEOUT = 10
WS_RECONNECT_INTERVAL = 15
WS_HEART_BEAT_INTERVAL = 20000  # in milliseconds

module_logger = logging.getLogger('kat.katportalclient')


def create_login_token(email, password):
    """Creates login token

    Parameters
    ----------
    email: str

    """
    jwt_header_alg = base64.standard_b64encode(u'{"alg":"HS256","typ":"JWT"}')
    jwt_header_email = base64.standard_b64encode(
        u'{"email":"%s"}' % email).strip('=')
    jwt_header = '.'.join([jwt_header_alg, jwt_header_email])

    password_sha = hashlib.sha256(password).hexdigest()
    dig = hmac.new(password_sha, msg=jwt_header,
                   digestmod=hashlib.sha256).digest()
    password_encrypted = base64.b64encode(dig).decode()
    jwt_auth_token = '.'.join([jwt_header, password_encrypted])

    return jwt_auth_token


class SensorSample(namedtuple('SensorSample', 'timestamp, value, status')):
    """Class to represent all sensor samples.

    Fields:
        - timestamp:  float
            The timestamp (UNIX epoch) the sample was received by CAM.
            timestamp value is reported with millisecond precision.
        - value:  str
            The value of the sensor when sampled.  The units depend on the
            sensor, see :meth:`.sensor_detail`.
        - status:  str
            The status of the sensor when the sample was taken. As defined
            by the KATCP protocol. Examples: 'nominal', 'warn', 'failure', 'error',
            'critical', 'unreachable', 'unknown', etc.
    """

    def csv(self):
        """Returns sample in comma separated values format."""
        return '{},{},{}'.format(self.timestamp, self.value, self.status)


class SensorSampleValueTs(namedtuple(
        'SensorSampleValueTs', 'timestamp, value_timestamp, value, status')):
    """Class to represent sensor samples, including the value_timestamp.

    Fields:
        - timestamp:  float
            The timestamp (UNIX epoch) the sample was received by CAM.
            Timestamp value is reported with millisecond precision.
        - value_timestamp:  float
            The timestamp (UNIX epoch) the sample was read at the lowest level sensor.
            value_timestamp value is reported with millisecond precision.
        - value:  str
            The value of the sensor when sampled.  The units depend on the
            sensor, see :meth:`.sensor_detail`.
        - status:  str
            The status of the sensor when the sample was taken. As defined
            by the KATCP protocol. Examples: 'nominal', 'warn', 'failure', 'error',
            'critical', 'unreachable', 'unknown', etc.
    """

    def csv(self):
        """Returns sample in comma separated values format."""
        return '{},{},{},{}'.format(
            self.timestamp, self.value_timestamp, self.value, self.status)


class KATPortalClient(object):
    """
    Client providing simple access to katportal.

    Wraps functions available on katportal webservers via the Pub/Sub capability,
    and HTTP requests.

    Parameters
    ----------
    url: str
        |  Client sitemap URL: ``http://<portal server>/api/client/<subarray #>``.
        |  E.g. for subarray 2:  ``http://1.2.3.4/api/client/2``
        |  (**Deprecated**:  use a websocket URL, e.g. ``ws://...``)
    on_update_callback: function
        Callback that should be invoked every time a Pub/Sub update message
        is received. Signature has to include a single argument for the
        message, e.g. `def on_update(message)`.
    io_loop: tornado.ioloop.IOLoop
        Optional IOLoop instance (default=None).
    logger: logging.Logger
        Optional logger instance (default=None).
    """

    def __init__(self, url, on_update_callback, io_loop=None, logger=None):
        self._logger = logger or module_logger
        self._url = url
        self._ws = None
        self._ws_connecting_lock = tornado.locks.Lock()
        self._io_loop = io_loop or tornado.ioloop.IOLoop.current()
        self._on_update = on_update_callback
        self._pending_requests = {}
        self._http_client = tornado.httpclient.AsyncHTTPClient()
        self._sitemap = None
        self._sensor_history_states = {}
        self._reference_observer_config = None
<<<<<<< HEAD
        self._current_user_id = None

    @tornado.gen.coroutine
    def logout(self):
        """ Logs user out of katportal by setting the header info to none.
        """
        url = self.sitemap['authorization'] + '/user/logout'
        response = yield self.authorized_fetch(
            url=url, auth_token=self._session_id, method='POST', body='{}')
        self._logger.info("Logout result: %s", response.body)
        self._session_id = None

    @tornado.gen.coroutine
    def login(self, username, password, role='read_only'):
        """
        Logs user into katportal and adds JWT header

        Parameters
        ----------
        username: str
            Registered that exists on the system

        password: str
            Password for username

        """
        login_token = create_login_token(username, password)
        url = self.sitemap['authorization'] + '/user/verify/' + role
        response = yield self.authorized_fetch(url=url, auth_token=login_token)

        try:
            response_json = json.loads(response.body)
            if response_json.get('logged_in', False) or response_json.get('session_id'):
                self._session_id = response_json.get('session_id')
                self._current_user_id = response_json.get('user_id')

                login_url = self.sitemap['authorization'] + '/user/login'
                response = yield self.authorized_fetch(
                    url=login_url, auth_token=self._session_id,
                    method='POST', body='')

                self._logger.info('Succesfully logged in as %s',
                                  response_json.get('email'))
            else:
                self._logger.error('Error in logging see response %s',
                                   response)
        except Exception:
            self._logger.exception('Error in response')

    @tornado.gen.coroutine
    def authorized_fetch(self, url, auth_token, **kwargs):
        """ Wraps tornado.fetch to add the headers
        """
        login_header = HTTPHeaders({
            "Authorization": "CustomJWT {}".format(auth_token)})
        request = HTTPRequest(
            url, headers=login_header, **kwargs)
        response = yield self._http_client.fetch(request)
        raise tornado.gen.Return(response)
=======
        self._disconnect_issued = False
        self._ws_jsonrpc_cache = []
        self._heart_beat_timer = PeriodicCallback(
            self._send_heart_beat, WS_HEART_BEAT_INTERVAL)
>>>>>>> a3c399ce

    def _get_sitemap(self, url):
        """
        Fetches the sitemap from the specified URL.

        See :meth:`.sitemap` for details, including the return value.

        Parameters
        ----------
        url: str
            URL to query for the sitemap, if it is an HTTP(S) address.  Otherwise
            it is assumed to be a websocket URL (this is for backwards
            compatibility).  In the latter case, the other endpoints will not be
            valid in the return value.

        Returns
        -------
        dict:
            Sitemap endpoints - see :meth:`.sitemap`.
        """
        result = {
            'authorization': '',
            'websocket': '',
            'historic_sensor_values': '',
            'schedule_blocks': '',
            'sub_nr': '',
            'subarray_sensor_values': '',
            'target_descriptions': ''
        }
        if (url.lower().startswith('http://') or
                url.lower().startswith('https://')):
            http_client = tornado.httpclient.HTTPClient()
            try:
                try:
                    response = http_client.fetch(url)
                    response = json.loads(response.body)
                    result.update(response['client'])
                except tornado.httpclient.HTTPError:
                    self._logger.exception("Failed to get sitemap!")
                except json.JSONError:
                    self._logger.exception("Failed to parse sitemap!")
                except KeyError:
                    self._logger.exception("Failed to parse sitemap!")
            finally:
                http_client.close()
        else:
            result['websocket'] = url
        return result

    @property
    def sitemap(self):
        """
        Returns the sitemap using the URL specified during instantiation.

        The portal webserver provides a sitemap with a number of URLs.  The
        endpoints could change over time, but the keys to access them will not.
        The websever is only queried once, the first time the property is
        accessed.  Typically users will not need to access the sitemap
        directly - the class's methods make use of it.

        Returns
        -------
        dict:
            Sitemap endpoints, will include at least the following::

                { 'websocket': str,
                  'historic_sensor_values': str,
                  'schedule_blocks': str,
                  'sub_nr': str,
                  ... }

                websocket: str
                    Websocket URL for Pub/Sub access.
                historic_sensor_values: str
                    URL for requesting sensor value history.
                schedule_blocks: str
                    URL for requesting observation schedule block information.
                sub_nr: str
                    Subarray number to access (e.g. '1', '2', '3', or '4').
                subarray_sensor_values: str
                    URL for requesting once off current sensor values.
                target_descriptions: str
                    URL for requesting target pointing descriptions for a
                    specified schedule block

        """
        if not self._sitemap:
            self._sitemap = self._get_sitemap(self._url)
            self._logger.debug("Sitemap: %s.", self._sitemap)
        return self._sitemap

    @property
    def is_connected(self):
        """Return True if websocket is connected."""
        return self._ws is not None

    @tornado.gen.coroutine
    def _connect(self, reconnecting=False):
        """
        Connect the websocket connection specified during instantiation.
        When the connection drops, katportalclient will periodically attempt
        to reconnect by calling this method until a disconnect() is called.

        Params
        ------
        reconnecting: bool
            Must be True if this method was called to reconnect a previously connected
            websocket connection. If this is True the websocket connection will attempt
            to resend the subscriptions and sampling strategies that was sent while the
            websocket connection was open. If the websocket connection cannot reconnect,
            it will try again periodically. If this is false and the websocket cannot be
            connected, no further attempts will be made to connect.
        """
        # The lock is used to ensure only a single connection can be made
        with (yield self._ws_connecting_lock.acquire()):
            self._disconnect_issued = False
            if not self.is_connected:
                self._logger.debug(
                    "Connecting to websocket %s", self.sitemap['websocket'])
                try:
                    if self._heart_beat_timer.is_running():
                        self._heart_beat_timer.stop()
                    self._ws = yield websocket_connect(
                        self.sitemap['websocket'],
                        on_message_callback=self._websocket_message,
                        connect_timeout=WS_CONNECT_TIMEOUT)
                    if reconnecting:
                        yield self._resend_subscriptions_and_strategies()
                        self._logger.info("Reconnected :)")
                    self._heart_beat_timer.start()
                except Exception:
                    self._logger.exception(
                        'Could not connect websocket to %s',
                        self.sitemap['websocket'])
                    if reconnecting:
                        self._logger.info(
                            'Retrying connection in %s seconds...', WS_RECONNECT_INTERVAL)
                        self._io_loop.call_later(
                            WS_RECONNECT_INTERVAL, self.connect, True)
                if not self.is_connected and not reconnecting:
                    self._logger.error("Failed to connect!")

    @tornado.gen.coroutine
    def connect(self):
        """Connect to the websocket server specified during instantiation."""
        yield self._connect(reconnecting=False)

    @tornado.gen.coroutine
    def _send_heart_beat(self):
        """
        Sends a PING message to katportal to test if the websocket connection is still
        alive. If there is an error sending this message, tornado will call the
        _websocket_message callback function with None as the message, where we realise
        that the websocket connection has failed.
        """
        self._ws.write_message('PING')

    def disconnect(self):
        """Disconnect from the connected websocket server."""
        if self.is_connected:
            self._disconnect_issued = True
            self._ws_jsonrpc_cache = []
            self._ws.close()
            self._ws = None
            self._logger.debug("Disconnected client websocket.")
        if self._heart_beat_timer.is_running():
            self._heart_beat_timer.stop()

    def _cache_jsonrpc_request(self, jsonrpc_request):
        """
        If the websocket is connected, cache all the the jsonrpc requests.
        When the websocket connection closes unexpectedly, we will attempt
        to reconnect. When the reconnection was successful, we will resend
        all of the jsonrpc applicable requests to ensure that we set the same
        subscriptions and sampling strategies that was set while the
        websocket was connected.

        .. note::

        When an unsubscribe or set_sampling_strategy and set_sampling_strategies
        with a none value is cached, we remove the matching converse call for
        that pattern. For example, if we cache a subscribe message for a
        namespace, then later cache an unsubscribe message for that same
        namespace, we will remove the subscribe message from the cache and not
        add the unsubscribe message to the cache. If we cache a
        set_sampling_strategy for a sensor, then later cache a call to
        set_sampling_strategy for the same sensor with none (clearing the
        strategy on the sensor), we remove the set_sampling_strategy from the
        cache and do not add the set_sampling_strategy to the cache that had
        a strategy of none. The same counts for set_sampling_strategies,
        except that we match on the sensor name pattern.
        We do not cache unsubscribe because creating a new websocket
        connection has no subscriptions on katportal. Also when we receive a
        'redis-reconnect' message, we do not have any subscriptions on
        katportal.

        JSONRPCRequests with identical methods and params will not be cached more than
        once.
        """
        requests_to_remove = []
        if jsonrpc_request.method == 'unsubscribe':
            for req in self._ws_jsonrpc_cache:
                # match namespace and subscription string for subscribes
                if (req.method == 'subscribe' and
                        req.params == jsonrpc_request.params):
                    requests_to_remove.append(req)
        elif (jsonrpc_request.method.startswith('set_sampling_strat') and
              jsonrpc_request.params[2] == 'none'):
            # index 2 of params is always the sampling strategy
            for req in self._ws_jsonrpc_cache:
                # match the namespace and sensor/filter combination
                # namespace is always at index 0 of params and sensor/filter
                # is always at index 1
                if (req.method == jsonrpc_request.method and
                        req.params[0] == jsonrpc_request.params[0] and
                        req.params[1] == jsonrpc_request.params[1]):
                    requests_to_remove.append(req)
        else:
            duplicate_found = False
            for req in self._ws_jsonrpc_cache:
                # check if there is a difference between the items in the dict of existing
                # JSONRPCRequests, if we find that we already have this JSONRPCRequest in
                # the cache, don't add it to the cache.
                duplicate_found = (req.method_and_params_hash() ==
                                   jsonrpc_request.method_and_params_hash())
                if duplicate_found:
                    break
            if not duplicate_found:
                self._ws_jsonrpc_cache.append(jsonrpc_request)

        for req in requests_to_remove:
            self._ws_jsonrpc_cache.remove(req)

    @tornado.gen.coroutine
    def _resend_subscriptions_and_strategies(self):
        """
        Resend the cached subscriptions and strategies that has been set while
        the websocket connection was connected. This cache is cleared when a
        disconnect is issued by the client. The cache is a list of
        JSONRPCRequests"""
        for req in self._ws_jsonrpc_cache:
            self._logger.info('Resending JSONRPCRequest %s', req)
            result = yield self._send(req)
            self._logger.info('Resent JSONRPCRequest, with result: %s', result)

    @tornado.gen.coroutine
    def _resend_subscriptions(self):
        """
        Resend the cached subscriptions only. This is necessary when we receive
        a redis-reconnect server message."""
        for req in self._ws_jsonrpc_cache:
            if req.method == 'subscribe':
                self._logger.info('Resending JSONRPCRequest %s', req)
                result = yield self._send(req)
                self._logger.info('Resent JSONRPCRequest, with result: %s', result)

    @tornado.gen.coroutine
    def _websocket_message(self, msg):
        """
        All websocket messages calls this method.
        If the message is None, the websocket connection was closed. When
        the websocket is closed by a disconnect that was not issued by the
        client, we need to reconnect, resubscribe and reset sampling
        strategies.

        There are different types of websocket messages that we receive:

            - json RPC message, the result for setting sampling strategies or
              subscribing/unsubscribing to namespaces
            - pub-sub message
            - redis-reconnect - when portal reconnects to redis. When this
              happens we need to resend our subscriptions
        """
        if msg is None:
            self._logger.warn("Websocket server disconnected!")
            if not self._disconnect_issued:
                self._ws.close()
                self._ws = None
                self._connect(reconnecting=True)
            return
        try:
            msg = json.loads(msg)
            self._logger.debug("Message received: %s", msg)
            msg_id = str(msg['id'])
            if msg_id.startswith('redis-pubsub'):
                self._process_redis_message(msg, msg_id)
            elif msg_id.startswith('redis-reconnect'):
                # only resubscribe to namespaces, the server will still
                # publish sensor value updates to redis because the client
                # did not disconnect, katportal lost its own connection
                # to redis
                yield self._resend_subscriptions()
            else:
                self._process_json_rpc_message(msg, msg_id)
        except Exception:
            self._logger.exception(
                "Error processing websocket message! {}".format(msg))
            if self._on_update:
                self._io_loop.add_callback(self._on_update, msg)
            else:
                self._logger.warn('Ignoring message (no on_update_callback): %s',
                                  msg)

    @tornado.gen.coroutine
    def _process_redis_message(self, msg, msg_id):
        """Internal handler for Redis messages."""
        msg_result = msg['result']
        processed = False
        if msg_id == 'redis-pubsub-init':
            processed = True  # Nothing to do really.
        elif 'msg_channel' in msg_result:
            namespace = msg_result['msg_channel'].split(':', 1)[0]
            if namespace in self._sensor_history_states:
                state = self._sensor_history_states[namespace]
                msg_data = msg_result['msg_data']
                if (isinstance(msg_data, dict) and
                        'inform_type' in msg_data and
                        msg_data['inform_type'] == 'sample_history'):
                    # inform message which provides synchronisation information.
                    inform = msg_data['inform_data']
                    num_new_samples = inform['num_samples_to_be_published']
                    state['num_samples_pending'] += num_new_samples
                    if inform['done']:
                        state['done_event'].set()
                elif isinstance(msg_data, list):
                    num_received = 0
                    for sample in msg_data:
                        if len(sample) == 6:
                            # assume sample data message, extract fields of interest
                            # (timestamp returned in milliseconds, so scale to seconds)
                            # example:  [1476164224429L, 1476164223640L,
                            #            1476164224429354L, u'5.07571614843',
                            #            u'anc_mean_wind_speed', u'nominal']
                            if state['include_value_ts']:
                                # Requesting value_timestamp in addition to
                                # sample timestamp
                                sensor_sample = SensorSampleValueTs(
                                    timestamp=sample[
                                        0] / SAMPLE_HISTORY_REQUEST_MULTIPLIER_TO_SEC,
                                    value_timestamp=sample[
                                        1] / SAMPLE_HISTORY_REQUEST_MULTIPLIER_TO_SEC,
                                    value=sample[3],
                                    status=sample[5])
                            else:
                                # Only sample timestamp
                                sensor_sample = SensorSample(
                                    timestamp=sample[
                                        0] / SAMPLE_HISTORY_REQUEST_MULTIPLIER_TO_SEC,
                                    value=sample[3],
                                    status=sample[5])
                            state['samples'].append(sensor_sample)
                            num_received += 1
                    state['num_samples_pending'] -= num_received
                else:
                    self._logger.warn(
                        'Ignoring unexpected message: %s', msg_result)
                processed = True
        if not processed:
            if self._on_update:
                self._io_loop.add_callback(self._on_update, msg_result)
            else:
                self._logger.warn('Ignoring message (no on_update_callback): %s',
                                  msg_result)

    @tornado.gen.coroutine
    def _process_json_rpc_message(self, msg, msg_id):
        """Internal handler for JSON RPC response messages."""
        future = self._pending_requests.get(msg_id, None)
        if future:
            error = msg.get('error', None)
            result = msg.get('result', None)
            if error:
                future.set_result(error)
            else:
                future.set_result(result)
        else:
            self._logger.error(
                "Message received without a matching pending request! '{}'".format(msg))

    def _send(self, req):
        future = tornado.gen.Future()
        if self.is_connected:
            req_id = str(req.id)
            self._pending_requests[req_id] = future
            self._ws.write_message(req())
            return future
        else:
            err_msg = "Failed to send request! Not connected."
            self._logger.error(err_msg)
            future.set_exception(Exception(err_msg))
            return future

    @tornado.gen.coroutine
    def add(self, x, y):
        """Simple method useful for testing."""
        req = JSONRPCRequest('add', [x, y])
        result = yield self._send(req)
        raise tornado.gen.Return(result)

    @tornado.gen.coroutine
    def subscribe(self, namespace, sub_strings=None):
        r"""Subscribe to the specified string identifiers in a namespace.

        A namespace provides grouping and consist of channels that can be
        subscribed to, e.g.

            namespace_1
                channel_A
                channel_B
            namespace_2
                channel_A
                channel_Z

        Messages are then published to namespace channels and delivered to all
        subscribers.

        This method supports both exact string identifiers and redis glob-style
        pattern string identifiers. Example of glob-style redis patterns:

        - h?llo subscribes to hello, hallo and hxllo
        - h*llo subscribes to hllo and heeeello
        - h[ae]llo subscribes to hello and hallo, but not hillo

        Use \ to escape special characters if you want to match them verbatim.

        Examples of subscriptions:
        --------------------------
            - Subscribe to 'data_1' channel in the 'alarms' namespace

                subscribe('alarms', 'data_1')

            - Subscribe to all channels in the 'alarms' namespace

                subscribe('alarms')

            - Subscribe to all 'componentA' channels in namespace 'elementX'

                subscribe('elementX', 'componentA*')

            - Subscribe to a list of subscription identifiers with mixed
              patterns

                subscribe('my_namespace', ['data_5', 'data_[abc]', 'data_1*'])


        Examples of KATCP sensor subscription strings:
        ----------------------------------------------
            Here the channels are the normalised KATCP sensor names
            (i.e. underscores python identifiers).

            - Single sensor in the general namespace

                subscribe('', 'm063_ap_mode')

            - List of specific sensors in the 'antennas' namespace

                subscribe('antennas',
                          ['m063_ap_mode',
                           'm062_ap_mode',
                           'mon:m063_inhibited'])

            - List of sensor pattern strings in the 'antennas' namespace

                subscribe('antennas',
                          ['m063_ap_mode',
                           'm062_ap_actual*',
                           'm063_rsc_rx[lsxu]*'])

        Parameters
        ----------
        namespace: str
            Namespace to subscribe to. If an empty string '', the general
            namespace will be used automatically.
        sub_strings: str or list of str
            The exact and pattern string identifiers to subscribe to.
            Format = [namespace:]channel. Optional (default='*')

        Returns
        -------
        int
            Number of strings identifiers subscribed to.
        """
        req = JSONRPCRequest('subscribe', [namespace, sub_strings])
        result = yield self._send(req)
        self._cache_jsonrpc_request(req)
        raise tornado.gen.Return(result)

    @tornado.gen.coroutine
    def unsubscribe(self, namespace, unsub_strings=None):
        """Unsubscribe from the specified string identifiers in a namespace.

        Method supports both exact string identifiers and redis glob-style
        pattern string identifiers. For more information refer to the docstring
        of the `subscribe` method.

        .. note::

            Redis requires that the unsubscribe names and patterns must match
            the original subscribed names and patterns (including any
            namespaces).

        Parameters
        ----------
        namespace: str
            Namespace to unsubscribe. If an empty string '', the general
            namespace will be used automatically.
        unsub_strings: str or list of str
            The exact and pattern string identifiers to unsubscribe from.
            Optional (default='*').

        Returns
        -------
        int
            Number of strings identifiers unsubscribed from.
        """
        req = JSONRPCRequest('unsubscribe', [namespace, unsub_strings])
        result = yield self._send(req)
        self._cache_jsonrpc_request(req)
        raise tornado.gen.Return(result)

    @tornado.gen.coroutine
    def set_sampling_strategy(self, namespace, sensor_name,
                              strategy_and_params, persist_to_redis=False):
        """Set up a specified sensor strategy for a specific single sensor.

        Parameters
        ----------
        namespace: str
            Namespace with the relevant sensor subscriptions. If empty string
            '', the general namespace will be used.
        sensor_name: str
            The exact sensor name for which the sensor strategy should be set.
            Sensor name has to be the fully normalised sensor name (i.e. python
            identifier of sensor with all underscores) including the resource
            the sensor belongs to e.g. 'm063_ap_connected'
        strategy_and_params: str
            A string with the strategy and its optional parameters specified in
            space-separated form according the KATCP specification e.g.
            '<strat_name> <strat_parm1> <strat_parm2>'
            Examples:
                'event'
                'period 0.5'
                'event-rate 1.0 5.0'
        persist_to_redis: bool
            Whether to persist the sensor updates to redis or not, if persisted
            to redis, the last updated values can be  retrieved from redis
            without having to wait for the next KATCP sensor update.
            (default=False)

        Returns
        -------
        dict
            Dictionary with sensor name as key and result as value
        """
        req = JSONRPCRequest(
            'set_sampling_strategy',
            [namespace, sensor_name, strategy_and_params, persist_to_redis]
        )
        result = yield self._send(req)
        self._cache_jsonrpc_request(req)
        raise tornado.gen.Return(result)

    @tornado.gen.coroutine
    def set_sampling_strategies(self, namespace, filters,
                                strategy_and_params, persist_to_redis=False):
        """
        Set up a specified sensor strategy for a filtered list of sensors.

        Parameters
        ----------
        namespace: str
            Namespace with the relevant sensor subscriptions. If empty string
            '', the general namespace will be used.
        filters: str or list of str
            The regular expression filters to use to select the sensors to
            which to apply the specified strategy. Use "" to match all
            sensors. Is matched using KATCP method `list_sensors`.  Can be a
            single string or a list of strings.
            For example:
                1 filter  = 'm063_rsc_rxl'
                3 filters = ['m063_sensors_ok', 'ap_connected', 'sensors_ok']
        strategy_and_params : str
            A string with the strategy and its optional parameters specified in
            space-separated form according the KATCP specification e.g.
            '<strat_name> <strat_parm1> <strat_parm2>'
            Examples:
                'event'
                'period 0.5'
                'event-rate 1.0 5.0'
        persist_to_redis: bool
            Whether to persist the sensor updates to redis or not, if persisted
            to redis, the last updated values can be  retrieved from redis
            without having to wait for the next KATCP sensor update.
            (default=False)

        Returns
        -------
        dict
            Dictionary with matching sensor names as keys and the
            :meth:`.set_sampling_strategy` result as value::

                { <matching_sensor1_name>:
                    { success: bool,
                    info: string },
                ...
                <matching_sensorN_name>:
                    { success: bool,
                    info: string },
                }

                success: bool
                    True if setting succeeded for this sensor, else False.
                info: string
                    Normalised sensor strategy and parameters as string if
                    success == True else, string with the error that occured.
        """
        req = JSONRPCRequest(
            'set_sampling_strategies',
            [namespace, filters, strategy_and_params, persist_to_redis]
        )
        result = yield self._send(req)
        self._cache_jsonrpc_request(req)
        raise tornado.gen.Return(result)

    def _extract_schedule_blocks(self, json_text, subarray_number):
        """Extract and return list of schedule block IDs from a JSON response."""
        data = json.loads(json_text)
        results = []
        if data['result']:
            schedule_blocks = json.loads(data['result'])
            for schedule_block in schedule_blocks:
                if (schedule_block['sub_nr'] == subarray_number and
                        schedule_block['type'] == 'OBSERVATION'):
                    results.append(schedule_block['id_code'])
        return results

    @tornado.gen.coroutine
    def schedule_blocks_assigned(self):
        """Return list of assigned observation schedule blocks.

        The schedule blocks have already been verified and assigned to
        a single subarray.  The subarray queried is determined by
        the URL used during instantiation.  For detail about
        a schedule block, use :meth:`.schedule_block_detail`.

        Alternatively, subscribe to a sensor like ``sched_observation_schedule_3``
        for updates on the list assigned to subarray number 3 - see :meth:`.subscribe`.

        .. note::

            The websocket is not used for this request - it does not need
            to be connected.

        Returns
        -------
        list:
            List of scheduled block ID strings.  Ordered according to
            priority of the schedule blocks (first has hightest priority).

        """
        url = self.sitemap['schedule_blocks'] + '/scheduled'
        response = yield self._http_client.fetch(url)
        results = self._extract_schedule_blocks(response.body,
                                                int(self.sitemap['sub_nr']))
        raise tornado.gen.Return(results)

    @tornado.gen.coroutine
    def future_targets(self, id_code):
        """
        Return a list of future targets as determined by the dry run of the
        schedule block.

        The schedule block will only have future targets (in the targets
        attribute) if the schedule block has been through a dry run and
        has the verification_state of VERIFIED. The future targets are
        only applicable to schedule blocks of the OBSERVATION type.

        Parameters
        ----------
        id_code: str
            Schedule block identifier. For example: ``20160908-0010``.

        Returns
        -------
        list:
            Ordered list of future targets that was determined by the
            verification dry run.
            Example:
            [{
                'name': 'Moon',
                'track_duration': 60.0,
                'slew_time': 53.6153013706
                'start_offset': 0.0,
            },
                'name': 'Sun',
                'track_duration': 60.0,
                'slew_time': 20.9873
                'start_offset': 113.6153013706,
            }, {..}]
        Raises
        ------
        ScheduleBlockTargetsParsingError:
            If there is an error parsing the schedule block's targets string.
        ScheduleBlockNotFoundError:
            If no information was available for the requested schedule block.
        """
        sb = yield self.schedule_block_detail(id_code)
        targets_list = []
        sb_targets = sb.get('targets')
        if sb_targets is not None:
            try:
                targets_list = json.loads(sb_targets)
            except Exception:
                raise ScheduleBlockTargetsParsingError(
                    'There was an error parsing the schedule block (%s) '
                    'targets attribute: %s', id_code, sb_targets)
        raise tornado.gen.Return(targets_list)

    @tornado.gen.coroutine
<<<<<<< HEAD
=======
    def future_targets_detail(self, id_code):
        """
        Return a detailed list of future targets as determined by the dry run
        of the schedule block. This method requires that you have set the
        reference observer before calling it, using the
        set_reference_observer_config method in this class.

        The schedule block will only have future targets (in the targets
        attribute) if the schedule block has been through a dry run and
        has the verification_state of VERIFIED. The future targets are
        only applicable to schedule blocks of the OBSERVATION type.

        Parameters
        ----------
        id_code: str
            Schedule block identifier. For example: ``20160908-0010``.

        Returns
        -------
        list:
            Ordered list of future targets that was determined by the
            verification dry run with pointing details calculated by using
            the reference observer set by set_reference_observer_config
            Example:
            [{
                'name': 'Moon',
                'body_type': 'special',
                'description': 'Moon,special',
                'track_duration': 60.0,
                'slew_time': 53.6153013706
                'start_offset': 0.0,
                'azel': [3.6399178505, 1.3919397593],
                'astrometric_radec': [0.180696943, 0.0180189191],
                'apparent_radec': [0.1830730793, 0.0169845125],
                'tags': ['special'],
                'galactic': [2.0531028499, -1.0774995277],
                'parallactic_angle': 0.49015412010000003,
                'uvw_basis': [[0.996376853, -0.0150540303, 0.0837050956],
                              [..], [..]]
            }, {..}]

            Example for a target that is not found in the catalogue:
            [{..}, {
                'name': 'FAKETARGET',
                'slew_time': 41.6139953136,
                'track_duration': 21.0,
                'error': 'Target not in catalogues!',
                'start_offset': 137.8720090389},
            }, {..}]

        Raises
        ------
        ReferenceObserverConfigNotSet:
            If the reference observer config has not been set before
            calling this method.
        ScheduleBlockTargetsParsingError:
            If there is an error parsing the schedule block's targets string.
        ScheduleBlockNotFoundError:
            If no information was available for the requested schedule block.
        ValueError:
            If the returned target description value is not a list. This
            could happen when there is an exception on katportal loading
            the target details from the catalogues.
        """
        if self._reference_observer_config is None:
            raise ReferenceObserverConfigNotSet(
                'Reference Observer config not set. '
                'Please set the reference observer config using '
                'the set_reference_observer_config method.')
        sb = yield self.schedule_block_detail(id_code)
        targets_list = []
        sb_targets = sb.get('targets')
        if sb_targets is not None:
            try:
                targets_list = json.loads(sb_targets)
            except Exception:
                raise ScheduleBlockTargetsParsingError(
                    'There was an error parsing the schedule block (%s) '
                    'targets attribute: %s', id_code, sb_targets)
            config_label = yield self.config_label_for_subarray(
                int(self.sitemap['sub_nr']))
            target_names = [target.get('name') for target in targets_list]
            targets_csv = ','.join(target_names)
            target_descriptions = yield self._get_target_descriptions(
                targets=targets_csv,
                longitude=self._reference_observer_config['longitude'],
                latitude=self._reference_observer_config['latitude'],
                altitude=self._reference_observer_config['altitude'],
                timestamp=self._reference_observer_config['timestamp'],
                config_label=config_label)
            if isinstance(target_descriptions, list):
                for target_desc in target_descriptions:
                    targets_list_index = targets_list.index(
                        filter(lambda n: n.get('name') == target_desc.get('name'),
                               targets_list)[0])
                    targets_list[targets_list_index].update(target_desc)
            else:
                raise ValueError(
                    'The returned target descriptions is not a list of '
                    'targets, it is instead: %s' % target_descriptions)

        raise tornado.gen.Return(targets_list)

    def set_reference_observer_config(
            self, longitude=None, latitude=None, altitude=None, timestamp=None):
        """
        Set the reference observer config to be used when retrieving
        the future target list from a schedule block.

        .. note::

            If longitude, latitude or altitude is None then katpoint will use
            the array's default reference observer. If timestamp is None,
            katpoint will use the current utc time to calculate the pointing
            details.

        Parameters
        ----------
        longitude: float
            Unit: degrees
            The longitude of the reference observer used in calculating the
            pointing details.
            Default: None, if longitude, latitude or altitude is None then
            katpoint will use the array's
        latitude: float
            Unit: degrees
            The latitude of the reference observer used in calculating the
            pointing details.
            Default: None, if this is None katpoint will use the array's
            default reference observer
        altitude: float
            Unit: meters
            The altitude of the reference observer used in calculating the
            pointing details.
            Default: None, if this is None katpoint will use the array's
            default reference observer
        timestamp: float
            Unit: seconds after the unix epoch
            The unix timestamp (UTC) of the time of the reference observer
            used to calculate the pointing details.
            Default: None, katpoint uses current utc time to calculate
            pointing details.
        """
        if self._reference_observer_config is None:
            self._reference_observer_config = {}
        self._reference_observer_config['longitude'] = longitude
        self._reference_observer_config['latitude'] = latitude
        self._reference_observer_config['altitude'] = altitude
        self._reference_observer_config['timestamp'] = timestamp

    @tornado.gen.coroutine
    def config_label_for_subarray(self, sub_nr):
        """Get the config label for the specified sub_nr. Returns None if
        the subarray has an empty config_label. An active subarray will
        always have a config_label.

        Parameters
        ----------
        sub_nr: int
            The subarray's config label to get, can be 1,2,3,4

        Returns
        -------
        str:
            A csv string that is used as a config_label in the CAM system.
            The config_label is used to select the version of the catalogue
            files when calculating the pointing details.
        """
        url = self.sitemap['subarray_sensor_values'] + '/config_label'
        response = yield self._http_client.fetch(url)
        config_label_sensor_result = json.loads(response.body)[0]
        raise tornado.gen.Return(config_label_sensor_result.get('value'))

    @tornado.gen.coroutine
    def _get_target_descriptions(
            self, targets, longitude, latitude, altitude,
            timestamp, config_label):
        """
        Return a list of targets with their pointing information calculated
        by using the longitude, latitude, altitude as the reference observer
        and timestamp as the time of the reference observer.
        Using the config_label to select a specific version of the catalogues
        files.

        Parameters
        ----------
        targets: str
            A CSV list of target names to retrieve the pointing details.
        longitude: float
            The longitude of the reference observer used in calculating the
            pointing details.
        latitude: float
            The latitude of the reference observer used in calculating the
            pointing details.
        altitude: float
            The altitude of the reference observer used in calculating the
            pointing details.
        timestamp: float
            The unix timestamp (UTC) of the time of the reference observer
            used to calculate the pointing details.
        config_label: str
            The config_label to use to select the version of the catalogue
            files when calculating the pointing details.

        Returns
        -------
        list:
            A list of dictionaries containing pointing information calculated
            taking the reference observer into account.
        """
        url = self.sitemap['target_descriptions']
        request_data = {
            'targets': targets,
            'longitude': longitude,
            'latitude': latitude,
            'altitude': altitude,
            'timestamp': timestamp,
            'config_label': config_label
        }
        request_body = urlencode(request_data)
        response = yield self._http_client.fetch(url, method='POST', body=request_body)
        raise tornado.gen.Return(json.loads(response.body))

    @tornado.gen.coroutine
>>>>>>> a3c399ce
    def schedule_block_detail(self, id_code):
        """Return detailed information about an observation schedule block.

        For a list of schedule block IDs, see :meth:`.schedule_blocks_assigned`.

        .. note::

            The websocket is not used for this request - it does not need
            to be connected.

        Parameters
        ----------
        id_code: str
            Schedule block identifier.  For example: ``20160908-0010``.

        Returns
        -------
        dict:
            Detailed information about the schedule block.  Some of the
            more useful fields are indicated::

                { 'description': str,
                  'scheduled_time': str,
                  'desired_start_time': str,
                  'actual_start_time': str,
                  'actual_end_time': str,
                  'expected_duration_seconds': int,
                  'state': str,
                  'sub_nr': int,
                  ... }

                description: str
                    Free text description of the observation.
                scheduled_time: str
                     Time (UTC) at which the Schedule Block went SCHEDULED.
                desired_start_time: str
                     Time (UTC) at which user would like the Schedule Block to start.
                actual_start_time: str
                     Time (UTC) at which the Schedule Block went ACTIVE.
                actual_end_time: str
                     Time (UTC) at which the Schedule Block went to COMPLETED
                     or INTERRUPTED.
                expected_duration_seconds: int
                     Length of time (seconds) the observation is expected to take
                     in total.
                state: str
                    'DRAFT': created, in process of being defined, but not yet
                             ready for scheduling.
                    'SCHEDULED': observation is scheduled for later execution, once
                                 resources (receptors, correlator, etc.) become available.
                    'ACTIVE':  observation is currently being executed.
                    'COMPLETED': observation completed naturally (may have been
                                 successful, or failed).
                    'INTERRUPTED': observation was stopped or cancelled by a user or
                                   the system.
                sub_nr: int
                    The number of the subarray the observation is scheduled on.

        Raises
        -------
        ScheduleBlockNotFoundError:
            If no information was available for the requested schedule block.
        """
        url = self.sitemap['schedule_blocks'] + '/' + id_code
        response = yield self._http_client.fetch(url)
        response = json.loads(response.body)
        schedule_block = response['result']
        if not schedule_block:
            raise ScheduleBlockNotFoundError(
                "Invalid schedule block ID: " + id_code)
        raise tornado.gen.Return(schedule_block)

    def _extract_sensors_details(self, json_text):
        """Extract and return list of sensor names from a JSON response."""
        sensors = json.loads(json_text)
        results = []
        # Errors are returned in dict, while valid data is returned in a list.
        if isinstance(sensors, dict):
            if 'error' in sensors:
                raise SensorNotFoundError(
                    "Invalid sensor request: " + sensors['error'])
        else:
            for sensor in sensors:
                sensor_info = {}
                sensor_info['name'] = sensor[0]
                sensor_info['component'] = sensor[1]
                sensor_info.update(sensor[2])
                results.append(sensor_info)
        return results

    @tornado.gen.coroutine
    def sensor_names(self, filters):
        """Return list of matching sensor names.

        Provides the list of available sensors in the system that match the
        specified pattern.  For detail about a sensor's attributes,
        use :meth:`.sensor_detail`.

        .. note::

            The websocket is not used for this request - it does not need
            to be connected.

        Parameters
        ----------
        filters: str or list of str
            List of regular expression patterns to match.
            See :meth:`.set_sampling_strategies` for more detail.

        Returns
        -------
        list:
            List of sensor name strings.

        Raises
        -------
        SensorNotFoundError:
            - If any of the filters were invalid regular expression patterns.
        """
        url = self.sitemap['historic_sensor_values'] + '/sensors'
        if isinstance(filters, str):
            filters = [filters]
        results = set()
        for filt in filters:
            response = yield self._http_client.fetch("{}?sensors={}".format(url, filt))
            new_sensors = self._extract_sensors_details(response.body)
            # only add sensors once, to ensure a unique list
            for sensor in new_sensors:
                results.add(sensor['name'])
        raise tornado.gen.Return(list(results))

    @tornado.gen.coroutine
    def sensor_detail(self, sensor_name):
        """Return detailed attribute information for a sensor.

        For a list of sensor names, see :meth:`.sensors_list`.

        .. note::

            The websocket is not used for this request - it does not need
            to be connected.

        Parameters
        ----------
        sensor_name: str
            Exact sensor name - see description in :meth:`.set_sampling_strategy`.

        Returns
        -------
        dict:
            Detailed attribute information for the sensor.  Some of the
            more useful fields are indicated::

                { 'name': str,
                  'description': str,
                  'params': str,
                  'units': str,
                  'type': str,
                  'resource': str,
                  'katcp_name': str,
                  ... }

                name: str
                    Normalised sensor name, as requested in input parameters.
                description: str
                    Free text description of the sensor.
                params: str
                     Limits or possible states for the sensor value.
                units: str
                     Measurement units for sensor value, e.g. 'm/s'.
                type: str
                     Sensor type, e.g. 'float', 'discrete', 'boolean'
                resource: str
                     Name of resource that provides the sensor.
                katcp_name: str
                     Internal KATCP messaging name.

        Raises
        -------
        SensorNotFoundError:
            - If no information was available for the requested sensor name.
            - If the sensor name was not a unique match for a single sensor.
        """
        url = self.sitemap['historic_sensor_values'] + '/sensors'
        response = yield self._http_client.fetch("{}?sensors={}".format(url, sensor_name))
        results = self._extract_sensors_details(response.body)
        if len(results) == 0:
            raise SensorNotFoundError("Sensor name not found: " + sensor_name)
        elif len(results) > 1:
            raise SensorNotFoundError("Multiple sensors found - specify a single sensor "
                                      "not a pattern like: " + sensor_name)
        else:
            raise tornado.gen.Return(results[0])

    @tornado.gen.coroutine
    def sensor_history(self, sensor_name, start_time_sec, end_time_sec,
                       include_value_ts=False, timeout_sec=300):
        """Return time history of sample measurements for a sensor.

        For a list of sensor names, see :meth:`.sensors_list`.

        Parameters
        ----------
        sensor_name: str
            Exact sensor name - see description in :meth:`.set_sampling_strategy`.
        start_time_sec: float
            Start time for sample history query, in seconds since the UNIX epoch
            (1970-01-01 UTC).
        end_time_sec: float
            End time for sample history query, in seconds since the UNIX epoch.
        include_value_ts: bool
            Flag to also include value timestamp in addition to time series
            sample timestamp in the result.
            Default: False.
        timeout_sec: float
            Maximum time (in sec) to wait for the history to be retrieved.
            An exception will be raised if the request times out. (default:300)

        Returns
        -------
        list:
            List of :class:`.SensorSample` namedtuples (one per sample, with fields
            timestamp, value and status) or, if include_value_ts was set, then
            list of :class:`.SensorSampleValueTs` namedtuples (one per sample, with fields
            timestamp, value_timestamp, value and status).
            See :class:`.SensorSample` and :class:`.SensorSampleValueTs` for details.
            If the sensor named never existed, or is otherwise invalid, the
            list will be empty - no exception is raised.

        Raises
        -------
        SensorHistoryRequestError:
            - If there was an error submitting the request.
            - If the request timed out
        """
        # create new namespace and state variables per query, to allow multiple
        # request simultaneously
        state = {
            'sensor': sensor_name,
            'done_event': tornado.locks.Event(),
            'num_samples_pending': 0,
            'include_value_ts': include_value_ts,
            'samples': []
        }
        namespace = str(uuid.uuid4())
        self._sensor_history_states[namespace] = state
        # ensure connected, and subscribed before sending request
        yield self.connect()
        yield self.subscribe(namespace, ['*'])

        params = {
            'sensor': sensor_name,
            'time_type': SAMPLE_HISTORY_REQUEST_TIME_TYPE,
            'start': start_time_sec * SAMPLE_HISTORY_REQUEST_MULTIPLIER_TO_SEC,
            'end': end_time_sec * SAMPLE_HISTORY_REQUEST_MULTIPLIER_TO_SEC,
            'namespace': namespace,
            'request_in_chunks': 1,
            'chunk_size': SAMPLE_HISTORY_CHUNK_SIZE,
            'limit': MAX_SAMPLES_PER_HISTORY_QUERY
        }
        url = url_concat(self.sitemap['historic_sensor_values'] + '/samples', params)
        self._logger.debug("Sensor history request: %s", url)
        response = yield self._http_client.fetch(url)
        data = json.loads(response.body)
        if isinstance(data, dict) and data['result'] == 'success':
            download_start_sec = time.time()
            # Query accepted by portal - data will be returned via websocket, but
            # we need to wait until it has arrived.  For synchronisation, we wait
            # for a 'done_event'. This event is updated in
            # _process_redis_message().
            try:
                timeout_delta = timedelta(seconds=timeout_sec)
                yield state['done_event'].wait(timeout=timeout_delta)

                self._logger.debug('Done in %d seconds, fetched %s samples.' % (
                    time.time() - download_start_sec,
                    len(state['samples'])))
            except tornado.gen.TimeoutError:
                raise SensorHistoryRequestError(
                    "Sensor history request timed out")

        else:
            raise SensorHistoryRequestError("Error requesting sensor history: {}"
                                            .format(response.body))

        def sort_by_timestamp(sample):
            return sample.timestamp
        # return a sorted copy, as data may have arrived out of order
        result = sorted(state['samples'], key=sort_by_timestamp)

        if len(result) >= MAX_SAMPLES_PER_HISTORY_QUERY:
            self._logger.warn(
                'Maximum sample limit (%d) hit - there may be more data available.',
                MAX_SAMPLES_PER_HISTORY_QUERY)

        # Free the state variables that were only required for the duration of
        # the download.  Do not disconnect - there may be websocket activity
        # initiated by another call.
        yield self.unsubscribe(namespace, ['*'])
        del self._sensor_history_states[namespace]

        raise tornado.gen.Return(result)

    @tornado.gen.coroutine
    def sensors_histories(self, filters, start_time_sec, end_time_sec,
                          include_value_ts=False, timeout_sec=300):
        """Return time histories of sample measurements for multiple sensors.

        Finds the list of available sensors in the system that match the
        specified pattern, and then requests the sample history for each one.

        If only a single sensor's data is required, use :meth:`.sensor_history`.

        Parameters
        ----------
        filters: str or list of str
            List of regular expression patterns to match.
            See :meth:`.set_sampling_strategies` for more detail.
        start_time_sec: float
            Start time for sample history query, in seconds since the UNIX epoch
            (1970-01-01 UTC).
        end_time_sec: float
            End time for sample history query, in seconds since the UNIX epoch.
        include_value_ts: bool
            Flag to also include value timestamp in addition to time series
            sample timestamp in the result.
            Default: False.
        timeout_sec: float
            Maximum time to wait for all sensors' histories to be retrieved.
            An exception will be raised if the request times out.

        Returns
        -------
        dict:
            Dictonary of lists.  The keys are the full sensor names.
            The values are lists of :class:`.SensorSample` namedtuples,
            (one per sample, with fields timestamp, value and status)
            or, if include_value_ts was set, then
            list of :class:`.SensorSampleValueTs` namedtuples (one per sample,
            with fields timestamp, value_timestamp, value and status).
            See :class:`.SensorSample` and :class:`.SensorSampleValueTs` for details.

        Raises
        -------
        SensorHistoryRequestError:
            - If there was an error submitting the request.
            - If the request timed out
        SensorNotFoundError:
            - If any of the filters were invalid regular expression patterns.
        """
        request_start_sec = time.time()
        sensors = yield self.sensor_names(filters)
        histories = {}
        for sensor in sensors:
            elapsed_time_sec = time.time() - request_start_sec
            timeout_left_sec = timeout_sec - elapsed_time_sec
            histories[sensor] = yield self.sensor_history(
                sensor, start_time_sec, end_time_sec, timeout_left_sec)
        raise tornado.gen.Return(histories)

    @tornado.gen.coroutine
    def userlog_tags(self):
        """
        """
        # TODO docstring
        url = self.sitemap['userlogs'] + '/tags'
        response = yield self._http_client.fetch(url)
        raise tornado.gen.Return(response.body)

    @tornado.gen.coroutine
    def userlogs(self, start_time=None, end_time=None):
        """
        """
        # TODO docstring
        url = self.sitemap['userlogs'] + '/query?'
        if start_time is None:
            start_time = time.strftime('%Y-%m-%d 00:00:00')
        if end_time is None:
            end_time = time.strftime('%Y-%m-%d 23:59:59')
        request_params = {
            'start_time': start_time,
            'end_time': end_time
        }
        query_string = urlencode(request_params)
        response = yield self.authorized_fetch(
            url='{}{}'.format(url, query_string), auth_token=self._session_id)
        raise tornado.gen.Return(response.body)

    @tornado.gen.coroutine
    def create_userlog(self, content, tag_ids=None, start_time=None,
                       end_time=None):
        """
        """
        # TODO docstring
        url = self.sitemap['userlogs']
        new_userlog = {
            'user': self._current_user_id,
            'content': content
        }
        if start_time is not None:
            new_userlog['start_time'] = start_time
        if end_time is not None:
            new_userlog['end_time'] = end_time
        if tag_ids is not None:
            new_userlog['tag_ids'] = tag_ids

        response = yield self.authorized_fetch(
            url=url, auth_token=self._session_id,
            method='POST', body=json.dumps(new_userlog))
        raise tornado.gen.Return(response.body)

    @tornado.gen.coroutine
    def edit_userlog(self, userlog):
        """
        """
        # TODO docstring
        url = '{}/{}'.format(self.sitemap['userlogs'], userlog['id'])
        response = yield self.authorized_fetch(
            url=url, auth_token=self._session_id,
            method='POST', body=json.dumps(userlog))
        raise tornado.gen.Return(response.body)

class ScheduleBlockNotFoundError(Exception):
    """Raise if requested schedule block is not found."""


class SensorNotFoundError(Exception):
    """Raise if requested sensor is not found."""


class SensorHistoryRequestError(Exception):
    """Raise if error requesting sensor sample history."""


class ScheduleBlockTargetsParsingError(Exception):
    """Raise if there was an error parsing the targets attribute of the
    ScheduleBlock"""<|MERGE_RESOLUTION|>--- conflicted
+++ resolved
@@ -27,13 +27,9 @@
 import tornado.locks
 import omnijson as json
 from tornado.websocket import websocket_connect
-<<<<<<< HEAD
 from tornado.httputil import url_concat, HTTPHeaders
 from tornado.httpclient import HTTPRequest
-=======
-from tornado.httputil import url_concat
 from tornado.ioloop import PeriodicCallback
->>>>>>> a3c399ce
 
 from request import JSONRPCRequest
 
@@ -160,7 +156,10 @@
         self._sitemap = None
         self._sensor_history_states = {}
         self._reference_observer_config = None
-<<<<<<< HEAD
+        self._disconnect_issued = False
+        self._ws_jsonrpc_cache = []
+        self._heart_beat_timer = PeriodicCallback(
+            self._send_heart_beat, WS_HEART_BEAT_INTERVAL)
         self._current_user_id = None
 
     @tornado.gen.coroutine
@@ -220,12 +219,6 @@
             url, headers=login_header, **kwargs)
         response = yield self._http_client.fetch(request)
         raise tornado.gen.Return(response)
-=======
-        self._disconnect_issued = False
-        self._ws_jsonrpc_cache = []
-        self._heart_beat_timer = PeriodicCallback(
-            self._send_heart_beat, WS_HEART_BEAT_INTERVAL)
->>>>>>> a3c399ce
 
     def _get_sitemap(self, url):
         """
@@ -945,233 +938,6 @@
         raise tornado.gen.Return(targets_list)
 
     @tornado.gen.coroutine
-<<<<<<< HEAD
-=======
-    def future_targets_detail(self, id_code):
-        """
-        Return a detailed list of future targets as determined by the dry run
-        of the schedule block. This method requires that you have set the
-        reference observer before calling it, using the
-        set_reference_observer_config method in this class.
-
-        The schedule block will only have future targets (in the targets
-        attribute) if the schedule block has been through a dry run and
-        has the verification_state of VERIFIED. The future targets are
-        only applicable to schedule blocks of the OBSERVATION type.
-
-        Parameters
-        ----------
-        id_code: str
-            Schedule block identifier. For example: ``20160908-0010``.
-
-        Returns
-        -------
-        list:
-            Ordered list of future targets that was determined by the
-            verification dry run with pointing details calculated by using
-            the reference observer set by set_reference_observer_config
-            Example:
-            [{
-                'name': 'Moon',
-                'body_type': 'special',
-                'description': 'Moon,special',
-                'track_duration': 60.0,
-                'slew_time': 53.6153013706
-                'start_offset': 0.0,
-                'azel': [3.6399178505, 1.3919397593],
-                'astrometric_radec': [0.180696943, 0.0180189191],
-                'apparent_radec': [0.1830730793, 0.0169845125],
-                'tags': ['special'],
-                'galactic': [2.0531028499, -1.0774995277],
-                'parallactic_angle': 0.49015412010000003,
-                'uvw_basis': [[0.996376853, -0.0150540303, 0.0837050956],
-                              [..], [..]]
-            }, {..}]
-
-            Example for a target that is not found in the catalogue:
-            [{..}, {
-                'name': 'FAKETARGET',
-                'slew_time': 41.6139953136,
-                'track_duration': 21.0,
-                'error': 'Target not in catalogues!',
-                'start_offset': 137.8720090389},
-            }, {..}]
-
-        Raises
-        ------
-        ReferenceObserverConfigNotSet:
-            If the reference observer config has not been set before
-            calling this method.
-        ScheduleBlockTargetsParsingError:
-            If there is an error parsing the schedule block's targets string.
-        ScheduleBlockNotFoundError:
-            If no information was available for the requested schedule block.
-        ValueError:
-            If the returned target description value is not a list. This
-            could happen when there is an exception on katportal loading
-            the target details from the catalogues.
-        """
-        if self._reference_observer_config is None:
-            raise ReferenceObserverConfigNotSet(
-                'Reference Observer config not set. '
-                'Please set the reference observer config using '
-                'the set_reference_observer_config method.')
-        sb = yield self.schedule_block_detail(id_code)
-        targets_list = []
-        sb_targets = sb.get('targets')
-        if sb_targets is not None:
-            try:
-                targets_list = json.loads(sb_targets)
-            except Exception:
-                raise ScheduleBlockTargetsParsingError(
-                    'There was an error parsing the schedule block (%s) '
-                    'targets attribute: %s', id_code, sb_targets)
-            config_label = yield self.config_label_for_subarray(
-                int(self.sitemap['sub_nr']))
-            target_names = [target.get('name') for target in targets_list]
-            targets_csv = ','.join(target_names)
-            target_descriptions = yield self._get_target_descriptions(
-                targets=targets_csv,
-                longitude=self._reference_observer_config['longitude'],
-                latitude=self._reference_observer_config['latitude'],
-                altitude=self._reference_observer_config['altitude'],
-                timestamp=self._reference_observer_config['timestamp'],
-                config_label=config_label)
-            if isinstance(target_descriptions, list):
-                for target_desc in target_descriptions:
-                    targets_list_index = targets_list.index(
-                        filter(lambda n: n.get('name') == target_desc.get('name'),
-                               targets_list)[0])
-                    targets_list[targets_list_index].update(target_desc)
-            else:
-                raise ValueError(
-                    'The returned target descriptions is not a list of '
-                    'targets, it is instead: %s' % target_descriptions)
-
-        raise tornado.gen.Return(targets_list)
-
-    def set_reference_observer_config(
-            self, longitude=None, latitude=None, altitude=None, timestamp=None):
-        """
-        Set the reference observer config to be used when retrieving
-        the future target list from a schedule block.
-
-        .. note::
-
-            If longitude, latitude or altitude is None then katpoint will use
-            the array's default reference observer. If timestamp is None,
-            katpoint will use the current utc time to calculate the pointing
-            details.
-
-        Parameters
-        ----------
-        longitude: float
-            Unit: degrees
-            The longitude of the reference observer used in calculating the
-            pointing details.
-            Default: None, if longitude, latitude or altitude is None then
-            katpoint will use the array's
-        latitude: float
-            Unit: degrees
-            The latitude of the reference observer used in calculating the
-            pointing details.
-            Default: None, if this is None katpoint will use the array's
-            default reference observer
-        altitude: float
-            Unit: meters
-            The altitude of the reference observer used in calculating the
-            pointing details.
-            Default: None, if this is None katpoint will use the array's
-            default reference observer
-        timestamp: float
-            Unit: seconds after the unix epoch
-            The unix timestamp (UTC) of the time of the reference observer
-            used to calculate the pointing details.
-            Default: None, katpoint uses current utc time to calculate
-            pointing details.
-        """
-        if self._reference_observer_config is None:
-            self._reference_observer_config = {}
-        self._reference_observer_config['longitude'] = longitude
-        self._reference_observer_config['latitude'] = latitude
-        self._reference_observer_config['altitude'] = altitude
-        self._reference_observer_config['timestamp'] = timestamp
-
-    @tornado.gen.coroutine
-    def config_label_for_subarray(self, sub_nr):
-        """Get the config label for the specified sub_nr. Returns None if
-        the subarray has an empty config_label. An active subarray will
-        always have a config_label.
-
-        Parameters
-        ----------
-        sub_nr: int
-            The subarray's config label to get, can be 1,2,3,4
-
-        Returns
-        -------
-        str:
-            A csv string that is used as a config_label in the CAM system.
-            The config_label is used to select the version of the catalogue
-            files when calculating the pointing details.
-        """
-        url = self.sitemap['subarray_sensor_values'] + '/config_label'
-        response = yield self._http_client.fetch(url)
-        config_label_sensor_result = json.loads(response.body)[0]
-        raise tornado.gen.Return(config_label_sensor_result.get('value'))
-
-    @tornado.gen.coroutine
-    def _get_target_descriptions(
-            self, targets, longitude, latitude, altitude,
-            timestamp, config_label):
-        """
-        Return a list of targets with their pointing information calculated
-        by using the longitude, latitude, altitude as the reference observer
-        and timestamp as the time of the reference observer.
-        Using the config_label to select a specific version of the catalogues
-        files.
-
-        Parameters
-        ----------
-        targets: str
-            A CSV list of target names to retrieve the pointing details.
-        longitude: float
-            The longitude of the reference observer used in calculating the
-            pointing details.
-        latitude: float
-            The latitude of the reference observer used in calculating the
-            pointing details.
-        altitude: float
-            The altitude of the reference observer used in calculating the
-            pointing details.
-        timestamp: float
-            The unix timestamp (UTC) of the time of the reference observer
-            used to calculate the pointing details.
-        config_label: str
-            The config_label to use to select the version of the catalogue
-            files when calculating the pointing details.
-
-        Returns
-        -------
-        list:
-            A list of dictionaries containing pointing information calculated
-            taking the reference observer into account.
-        """
-        url = self.sitemap['target_descriptions']
-        request_data = {
-            'targets': targets,
-            'longitude': longitude,
-            'latitude': latitude,
-            'altitude': altitude,
-            'timestamp': timestamp,
-            'config_label': config_label
-        }
-        request_body = urlencode(request_data)
-        response = yield self._http_client.fetch(url, method='POST', body=request_body)
-        raise tornado.gen.Return(json.loads(response.body))
-
-    @tornado.gen.coroutine
->>>>>>> a3c399ce
     def schedule_block_detail(self, id_code):
         """Return detailed information about an observation schedule block.
 
